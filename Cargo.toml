[workspace]
resolver = "2"
<<<<<<< HEAD
members = ["noir-r1cs", "merkle-hash-bench", "hla", "block-multiplier-codegen"]
=======
members = [
    "noir-r1cs",
    "merkle-hash-bench",
    "fp-rounding",
    "block-multiplier",
    "block-multiplier-sys",
]
>>>>>>> 98e787fa

[workspace.package]
edition = "2021"
rust-version = "1.85"
authors = [
    "Remco Bloemen <remco@world.org>",
    "Philipp Sippl <philipp@world.org>",
    "Yuval Domb",
    "Xander van der Goot",
    "Koh Wei Jie",
    "Tony Wu",
    # TODO: More contributors
]
license = "MIT"
homepage = "https://github.com/worldfnd/ProveKit"
repository = "https://github.com/worldfnd/ProveKit"

[workspace.lints.rust]
unsafe_code = "warn"
missing_docs = "warn"

[workspace.lints.clippy]
all = "warn"
pedantic = "warn"
nursery = "warn"
cargo = "warn"
perf = "warn"
complexity = "warn"
style = "warn"
correctness = "warn"
suspicious = "warn"
missing_docs_in_private_items = { level = "allow", priority = 1 }

[profile.release]
debug = true # Generate symbol info for profiling

# Doing light optimizations helps test performance more than it hurts build time.
[profile.test]
opt-level = 2

# Compilation profile for any non-workspace member. We want to optimize these even in debug mode.
[profile.dev.package."*"]
opt-level = 3

[workspace.dependencies]
serde = { version = "1.0", features = ["derive"] }
serde_json = "1.0"
base64 = "0.22.1"
ruint = { version = "1.12.3", features = ["num-traits", "rand"] }
rand = "0.9.1"
subtle = "2.6.1"
tracing = "0.1.41"
bytemuck = "1.22.0"
hex-literal = "0.4.1"
hex = "0.4.3"
itertools = "0.13.0"
flate2 = "1.0"
rayon = "1.10.0"
bincode = "1.3"
postcard = { version = "1.1.1", features = ["use-std"] }
zstd = "0.13.3"
bytes = "1.10.1"

# Noir lang: make sure it matches installed version `noirup -C v1.0.0-beta.3`
# Note: to simplify things, pick a version that has the same `ark_ff` version as `whir`.
acir = { git = "https://github.com/noir-lang/noir", rev = "v1.0.0-beta.3" }
acvm = { git = "https://github.com/noir-lang/noir", rev = "v1.0.0-beta.3" }
acir_field = { git = "https://github.com/noir-lang/noir", rev = "v1.0.0-beta.3" }
noirc_abi = { git = "https://github.com/noir-lang/noir", rev = "v1.0.0-beta.3" }
noirc_artifacts = { git = "https://github.com/noir-lang/noir", rev = "v1.0.0-beta.3" }
noirc_printable_type = { git = "https://github.com/noir-lang/noir", rev = "v1.0.0-beta.3" }
bn254_blackbox_solver = { git = "https://github.com/noir-lang/noir", rev = "v1.0.0-beta.3" }

# WHIR
whir = { git = "https://github.com/WizardOfMenlo/whir", features = [
    "tracing",
], rev = "74936effc0fdac288f2ff4881a04bf41cdf1f78e" }
spongefish = { git = "https://github.com/arkworks-rs/spongefish", features = [
    "arkworks-algebra",
] }
ark-ff = { version = "0.5", features = ["asm", "std"] }
zeroize = "1.8.1"
ark-crypto-primitives = { version = "0.5", features = ["merkle_tree"] }
spongefish-pow = { git = "https://github.com/arkworks-rs/spongefish" }
ark-poly = "0.5"
ark-std = { version = "0.5", features = ["std"] }
ark-serialize = "0.5"

# Bin
anyhow = "1.0.93"
argh = "0.1.12"
tracing-subscriber = { version = "0.3.18", features = ["env-filter", "ansi"] }<|MERGE_RESOLUTION|>--- conflicted
+++ resolved
@@ -1,16 +1,14 @@
 [workspace]
 resolver = "2"
-<<<<<<< HEAD
-members = ["noir-r1cs", "merkle-hash-bench", "hla", "block-multiplier-codegen"]
-=======
 members = [
     "noir-r1cs",
     "merkle-hash-bench",
     "fp-rounding",
+    "hla",
     "block-multiplier",
     "block-multiplier-sys",
+    "block-multiplier-codegen",
 ]
->>>>>>> 98e787fa
 
 [workspace.package]
 edition = "2021"
